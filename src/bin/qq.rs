--- conflicted
+++ resolved
@@ -142,12 +142,8 @@
     } = prepared;
 
     // Load config and resolve profile/model.
-<<<<<<< HEAD
     let (cfg, cfg_path) = Config::load_or_init(cli.debug)?;
     let cfg_dir = cfg_path.parent();
-    let mut eff = match cfg.resolve_profile(cli.profile.as_deref(), cli.model.as_deref(), cfg_dir) {
-=======
-    let (cfg, _path) = Config::load_or_init(cli.debug)?;
     let copy_enabled = if cli.copy_command {
         true
     } else if cli.no_copy_command {
@@ -155,8 +151,7 @@
     } else {
         cfg.copy_first_command_enabled()
     };
-    let mut eff = match cfg.resolve_profile(cli.profile.as_deref(), cli.model.as_deref()) {
->>>>>>> 1a67ac0d
+    let mut eff = match cfg.resolve_profile(cli.profile.as_deref(), cli.model.as_deref(), cfg_dir) {
         Ok(eff) => eff,
         Err(e) => {
             let msg = e.to_string();
@@ -210,11 +205,8 @@
         eff.base_url.clone(),
         eff.api_key.clone(),
         eff.headers.clone(),
-<<<<<<< HEAD
         eff.tls.as_ref(),
-=======
         eff.request_timeout_secs,
->>>>>>> 1a67ac0d
     )?
     .with_reasoning_effort(eff.reasoning_effort.clone());
 
